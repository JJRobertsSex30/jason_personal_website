--- conflicted
+++ resolved
@@ -836,7 +836,6 @@
     }
   }
   
-<<<<<<< HEAD
   // Simple fallback: if no timestamp exists, this might be immediate conversion
   // Set timestamp now and return 0 (immediate conversion)
   const exposureKey = `ab_first_exposure_${experimentId}`;
@@ -847,7 +846,6 @@
     return 0; // Immediate conversion
   }
   
-=======
   // FALLBACK: If no first exposure timestamp found, check if we can set one now
   // This handles cases where conversion happens before impression logging
   console.log(`[abTester] calculateTimeToConvert: No timestamp found for experiment ${experimentId}. Checking for fallback options.`);
@@ -869,7 +867,6 @@
   }
   
   console.log(`[abTester] calculateTimeToConvert: User has been exposed before but no timestamp found. Returning null.`);
->>>>>>> cb59d3c8
   return null;
 }
 

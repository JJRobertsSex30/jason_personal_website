--- conflicted
+++ resolved
@@ -2,32 +2,13 @@
 import type { UserProfile } from '~/types';
 
 export interface Props {
-  userProfiles: UserProfile[];
+  userProfiles: UserProfile[] | null;
+  userProfilesError: string | null;
+  isUserLoggedIn: boolean;
+  // Astro.url is globally available, no need to pass as prop
 }
 
-const { userProfiles } = Astro.props;
-
-const summaryStats = {
-  totalUsers: userProfiles?.length || 0,
-<<<<<<< HEAD
-  newToday: userProfiles?.filter(p => p.created_at && new Date(p.created_at).toDateString() === new Date().toDateString()).length || 0,
-=======
-  newToday: userProfiles?.filter(p => new Date(p.created_at).toDateString() === new Date().toDateString()).length || 0,
->>>>>>> acf7ca04
-  verified: userProfiles?.filter(p => p.kit_state === 'active').length || 0,
-};
-
-const statusMap: Record<string, { text: string; color: string }> = {
-  active: { text: 'Confirmed', color: 'bg-green-100 dark:bg-green-400/30 text-green-600 dark:text-green-300' },
-  unconfirmed: { text: 'Unconfirmed', color: 'bg-yellow-100 dark:bg-yellow-400/30 text-yellow-600 dark:text-yellow-300' },
-  cancelled: { text: 'Cancelled', color: 'bg-gray-100 dark:bg-gray-400/30 text-gray-500 dark:text-gray-300' },
-  complained: { text: 'Complained', color: 'bg-orange-100 dark:bg-orange-400/30 text-orange-600 dark:text-orange-300' },
-  bounced: { text: 'Bounced', color: 'bg-red-100 dark:bg-red-400/30 text-red-600 dark:text-red-300' },
-  blocked: { text: 'Blocked', color: 'bg-red-100 dark:bg-red-400/30 text-red-600 dark:text-red-300' },
-  cold: { text: 'Cold', color: 'bg-blue-100 dark:bg-blue-400/30 text-blue-600 dark:text-blue-300' },
-  unknown: { text: 'Unknown', color: 'bg-purple-100 dark:bg-purple-400/30 text-purple-600 dark:text-purple-300' },
-};
-
+const { userProfiles, userProfilesError, isUserLoggedIn } = Astro.props;
 ---
 <section class="my-8">
   <h2 class="text-3xl font-semibold mb-8 text-slate-800 dark:text-white text-center">User Management</h2>

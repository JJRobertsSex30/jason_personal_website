--- conflicted
+++ resolved
@@ -3,60 +3,73 @@
 import { supabase } from '~/lib/supabaseClient';
 import type { Session } from '@supabase/supabase-js';
 import ABTestManager from '~/components/widgets/ABTestManager.astro';
-<<<<<<< HEAD
-import type { UserProfile, Experiment, Variant, VariantConfig } from '~/types';
-=======
-import UserProfileManager from '~/components/widgets/UserProfileManager.astro';
-import type { UserProfile } from '~/types';
+
+// Define a basic UserProfile type.
+export interface UserProfile {
+  id: string;
+  username?: string;
+  full_name?: string;
+  website?: string;
+  email?: string; // Added email as it's used in UserProfileManager
+  created_at?: string | null; // Added based on UserProfileManager usage
+  updated_at?: string | null; // Added based on UserProfileManager usage
+  [key: string]: unknown; 
+}
 
 // Interfaces for A/B Testing
 export interface VariantConfig {
-  [key: string]: unknown;
+  [key: string]: unknown; // Can be more specific later
 }
 
 export interface Variant {
-  id: string;
-  experiment_id: string;
+  id: string; // UUID
+  experiment_id: string; // UUID
   name: string;
   description?: string | null;
   config_json?: VariantConfig | null;
-  created_at: string;
-  updated_at: string;
+  created_at: string; // Timestamptz
+  updated_at: string; // Timestamptz
   impressions_count?: number;
   conversions_count?: number;
   conversion_rate?: number; 
 }
 
 export interface Experiment {
-  id: string;
+  id: string; // UUID
   name: string;
   description?: string | null;
   is_active: boolean;
-  created_at: string;
-  updated_at: string;
+  created_at: string; // Timestamptz
+  updated_at: string; // Timestamptz
   variants?: Variant[];
+  // UI helper, not from DB
   managingVariants?: boolean; 
-  variantsJsonString?: string;
+  variantsJsonString?: string; // New property for pre-stringified variant data for charts
 }
->>>>>>> acf7ca04
 
 const metadata = {
-  title: 'Admin Dashboard',
-  description: 'Manage A/B Tests and view user profiles.',
+  title: 'Admin Dashboard', // Updated title
+  description: 'Manage A/B Tests and view user profiles.', // Updated description
 };
 
-let userProfiles: UserProfile[] = [];
-let pageError: string | null = null;
+let _userProfiles: UserProfile[] | null = null;
+let pageError: string | null = null; // Renamed global error to avoid conflict with component prop name
 let session: Session | null = null;
-let experiments: Experiment[] = [];
+let experiments: Experiment[] | null = null;
 let abTestError: string | null = null;
-let generalMessage: string | null = null;
-
-async function fetchExperimentsWithStats(openExperimentIdFromUrl?: string | null): Promise<Experiment[]> {
+let generalMessage: string | null = null; // For general messages like login success
+
+// Helper function to fetch experiments with their stats
+async function fetchExperimentsWithStats(openExperimentIdFromUrl?: string | null) {
   const { data: experimentsData, error: experimentsError } = await supabase
     .from('experiments')
     .select(`
-      id, name, description, is_active, created_at, updated_at,
+      id,
+      name,
+      description,
+      is_active,
+      created_at,
+      updated_at,
       variants (id, name, description, config_json, created_at, updated_at)
     `)
     .order('created_at', { ascending: false });
@@ -70,11 +83,18 @@
 
   const experimentsWithStats = await Promise.all(experimentsData.map(async (exp) => {
     let variantsWithStats: Variant[] = [];
-    const currentVariants = (exp.variants as Variant[] | undefined) || []; 
+    const currentVariants = exp.variants as Variant[] | undefined || []; 
     if (currentVariants.length > 0) {
       variantsWithStats = await Promise.all(currentVariants.map(async (variant: Variant) => {
-        const { count: impressionsCount, error: impressionsError } = await supabase.from('impressions').select('*', { count: 'exact', head: true }).eq('variant_id', variant.id);
-        const { count: conversionsCount, error: conversionsError } = await supabase.from('conversions').select('*', { count: 'exact', head: true }).eq('variant_id', variant.id);
+        const { count: impressionsCount, error: impressionsError } = await supabase
+          .from('impressions')
+          .select('*' , { count: 'exact', head: true })
+          .eq('variant_id', variant.id);
+
+        const { count: conversionsCount, error: conversionsError } = await supabase
+          .from('conversions')
+          .select('*' , { count: 'exact', head: true })
+          .eq('variant_id', variant.id);
         
         if (impressionsError) console.error(`Error fetching impressions for variant ${variant.id}:`, impressionsError);
         if (conversionsError) console.error(`Error fetching conversions for variant ${variant.id}:`, conversionsError);
@@ -83,98 +103,253 @@
         const conversions = conversionsCount || 0;
         const conversion_rate = impressions > 0 ? (conversions / impressions) * 100 : 0;
 
-        return { ...variant, impressions_count: impressions, conversions_count: conversions, conversion_rate };
+        return {
+          ...variant,
+          impressions_count: impressions,
+          conversions_count: conversions,
+          conversion_rate: conversion_rate
+        };
       }));
     }
     return {
       ...exp,
-      variants: variantsWithStats.sort((a, b) => new Date(a.created_at).getTime() - new Date(b.created_at).getTime()),
-      managingVariants: openExperimentIdFromUrl === exp.id,
-      variantsJsonString: JSON.stringify(variantsWithStats.map(v => ({ name: v.name, rate: v.conversion_rate, impressions: v.impressions_count, conversions: v.conversions_count })))
+      variants: variantsWithStats.sort((a, b) => new Date(a.created_at).getTime() - new Date(b.created_at).getTime()), // Sort variants by creation date
+      managingVariants: openExperimentIdFromUrl === exp.id, // Set based on URL param
+      variantsJsonString: JSON.stringify(variantsWithStats.map(v => ({ // Pre-stringify for chart
+        name: v.name,
+        rate: v.conversion_rate,
+        impressions: v.impressions_count,
+        conversions: v.conversions_count
+      })))
     };
   }));
   return experimentsWithStats;
 }
 
-// Check for session first, regardless of method
-const { data: { session: currentSession } } = await supabase.auth.getSession();
-session = currentSession;
-
+// Server-side code
 if (Astro.request.method === 'POST') {
-    const formData = await Astro.request.formData();
-    const action = formData.get('_action')?.toString();
-
-    if (action === 'login') {
-        const email = formData.get('email')?.toString();
-        const password = formData.get('password')?.toString();
-        if (email && password) {
-            const { data, error } = await supabase.auth.signInWithPassword({ email, password });
-            if (error) pageError = error.message;
-            else if (data.session) {
-                session = data.session;
-                Astro.cookies.set('auth_message', 'Login successful!', { path: '/', maxAge: 5 });
-                return Astro.redirect(Astro.url.pathname + '#users-panel', 303);
+  const formData = await Astro.request.formData();
+  const action = formData.get('_action')?.toString();
+
+  // Ensure session is fresh for POST actions
+  const { data: { session: freshSessionOnPost } } = await supabase.auth.getSession();
+  session = freshSessionOnPost;
+
+  if (action === 'login') {
+    const email = formData.get('email')?.toString();
+    const password = formData.get('password')?.toString();
+    if (email && password) {
+      const { data, error: loginError } = await supabase.auth.signInWithPassword({
+        email,
+        password,
+      });
+      if (loginError) {
+        pageError = loginError.message;
+      } else if (data.session) {
+        session = data.session;
+        // Set a success message and redirect to clear form data and refresh state
+        Astro.cookies.set('auth_message', 'Login successful!', { path: '/', maxAge: 5 }); // expires in 5s
+        return Astro.redirect(Astro.url.pathname + '#user-profiles-panel', 303);
+      }
+    } else {
+      pageError = 'Email and password are required.';
+    }
+  } else if (action === 'logout') {
+    const { error: logoutError } = await supabase.auth.signOut();
+    if (logoutError) {
+      pageError = logoutError.message;
+    } else {
+      session = null;
+      Astro.cookies.set('auth_message', 'Logout successful!', { path: '/', maxAge: 5 });
+      return Astro.redirect(Astro.url.pathname, 303);
+    }
+  } 
+  // A/B Test Actions require session
+  else if (action?.startsWith('create_') || action?.startsWith('update_') || action?.startsWith('delete_')) {
+    if (!session) {
+      abTestError = "Authentication required. Please log in again to manage A/B tests.";
+    } else {
+      try {
+        // Consolidate A/B test action handling here for clarity
+        if (action === 'create_experiment') {
+          const name = formData.get('experiment_name')?.toString();
+          const description = formData.get('experiment_description')?.toString();
+          const is_active = formData.get('experiment_is_active') === 'on';
+          if (!name || name.trim() === '') throw new Error('Experiment name is required.');
+          const { error: createExpError } = await supabase.from('experiments').insert([{ name, description, is_active }]);
+          if (createExpError) throw createExpError;
+          return Astro.redirect(Astro.url.pathname + '#ab-testing-panel', 303);
+        }
+        else if (action === 'create_variant') {
+          const experimentId = formData.get('experiment_id')?.toString();
+          const name = formData.get('variant_name')?.toString();
+          const description = formData.get('variant_description')?.toString();
+          const configJsonString = formData.get('variant_config_json')?.toString();
+          if (!experimentId || !name || name.trim() === '') throw new Error('Experiment ID and Variant Name are required.');
+          let config_json: VariantConfig | null = null;
+          if (configJsonString && configJsonString.trim() !== '') {
+            try { config_json = JSON.parse(configJsonString); } 
+            catch { throw new Error('Invalid JSON for Variant Config.'); }
+          }
+          const { error: createVarError } = await supabase.from('variants').insert([{ experiment_id: experimentId, name, description, config_json }]);
+          if (createVarError) throw createVarError;
+          return Astro.redirect(Astro.url.pathname + `?openExperiment=${experimentId}#ab-testing-panel`, 303);
+        }
+        else if (action === 'update_experiment') {
+          const experimentId = formData.get('experiment_id')?.toString();
+          const name = formData.get('experiment_name')?.toString();
+          const description = formData.get('experiment_description')?.toString();
+          const is_active = formData.get('experiment_is_active') === 'on';
+          if (!experimentId || !name || name.trim() === '') throw new Error('Experiment ID and Name required for update.');
+          const { error: updateExpError } = await supabase.from('experiments').update({ name, description, is_active, updated_at: new Date().toISOString() }).eq('id', experimentId);
+          if (updateExpError) throw updateExpError;
+          return Astro.redirect(Astro.url.pathname + `#experiment-${experimentId}`, 303); // Go to specific experiment
+        }
+        else if (action === 'update_variant') {
+          const experimentId = formData.get('experiment_id')?.toString(); // For redirect
+          const variantId = formData.get('variant_id')?.toString();
+          const name = formData.get('variant_name')?.toString();
+          const description = formData.get('variant_description')?.toString();
+          const configJsonString = formData.get('variant_config_json')?.toString();
+          if (!variantId || !name || name.trim() === '') throw new Error('Variant ID and Name required for update.');
+
+          const { count: impressionsCount } = await supabase.from('impressions').select('*' , { count: 'exact', head: true }).eq('variant_id', variantId);
+          let newConfigJson: VariantConfig | null = null;
+          if (configJsonString && configJsonString.trim() !== '') {
+            try { newConfigJson = JSON.parse(configJsonString); } 
+            catch { throw new Error('Invalid JSON for Variant Config.'); }
+          }
+          if ((impressionsCount || 0) > 0) {
+            const { data: existingVariant } = await supabase.from('variants').select('config_json').eq('id', variantId).single();
+            if (JSON.stringify(existingVariant?.config_json) !== JSON.stringify(newConfigJson)) {
+              throw new Error('Cannot change config of variant with impressions.');
             }
+          }
+          const { error: updateVarError } = await supabase.from('variants').update({ name, description, config_json: newConfigJson, updated_at: new Date().toISOString() }).eq('id', variantId);
+          if (updateVarError) throw updateVarError;
+          return Astro.redirect(Astro.url.pathname + `?openExperiment=${experimentId}#ab-testing-panel`, 303);
+        }
+        else if (action === 'delete_experiment') {
+          const experimentId = formData.get('experiment_id')?.toString();
+          if (!experimentId) throw new Error('Experiment ID is required for deletion.');
+          
+          // With ON DELETE CASCADE from experiments.id to variants.experiment_id,
+          // and from variants.id to impressions/conversions variant_id,
+          // deleting the experiment will automatically cascade to variants, impressions, and conversions.
+          // The explicit deletion of variants is no longer needed here.
+          
+          const { error: deleteExpError } = await supabase.from('experiments').delete().eq('id', experimentId);
+          if (deleteExpError) {
+            console.error('Error deleting experiment:', deleteExpError);
+            // Consider how to surface this error to the user, e.g., setting abTestError
+            // For now, re-throwing to be caught by the outer try-catch block.
+            throw new Error(`Failed to delete experiment: ${deleteExpError.message}`);
+          }
+          
+          return Astro.redirect(Astro.url.pathname + '#ab-testing-panel', 303);
+        }
+        else if (action === 'delete_variant') {
+          const experimentId = formData.get('experiment_id')?.toString(); // For redirect
+          const variantId = formData.get('variant_id')?.toString();
+          if (!variantId) throw new Error('Variant ID is required for deletion.');
+          const { count: impressionsCount } = await supabase.from('impressions').select('*' , { count: 'exact', head: true }).eq('variant_id', variantId);
+          if ((impressionsCount || 0) > 0) throw new Error('Cannot delete variant with existing impressions.');
+          const { error: deleteVarError } = await supabase.from('variants').delete().eq('id', variantId);
+          if (deleteVarError) throw deleteVarError;
+          return Astro.redirect(Astro.url.pathname + `?openExperiment=${experimentId}#ab-testing-panel`, 303);
+        }
+      } catch (e: unknown) {
+        if (e instanceof Error) {
+          abTestError = e.message;
         } else {
-            pageError = 'Email and password are required.';
+          abTestError = 'An unexpected error occurred during A/B test action.';
         }
-    } else if (action === 'logout') {
-        const { error } = await supabase.auth.signOut();
-        if (error) pageError = error.message;
-        else {
-            session = null;
-            Astro.cookies.set('auth_message', 'Logout successful!', { path: '/', maxAge: 5 });
-            return Astro.redirect(Astro.url.pathname, 303);
-        }
-    } else if (action?.startsWith('create_') || action?.startsWith('update_') || action?.startsWith('delete_')) {
-        if (!session) {
-            abTestError = "Authentication required. Please log in again.";
-        } else {
-            // A/B test actions logic remains here...
-        }
-    }
+        console.error('A/B Test Action Error:', e);
+      }
+    }
+  }
 }
 
-// Fetch data on GET request or if session exists after POST
-if (Astro.request.method === 'GET' || session) {
-    if (Astro.request.method === 'GET') {
-        const authMessage = Astro.cookies.get('auth_message');
-        if (authMessage) {
-            generalMessage = authMessage.value;
-            Astro.cookies.delete('auth_message', { path: '/' });
-        }
-    }
-
-    if (session) {
-        try {
-            const url = new URL(Astro.request.url);
-            const openExperimentId = url.searchParams.get('openExperiment');
-
-            const [profilesResult, experimentsResult] = await Promise.all([
-                supabase.from('user_profiles').select('id, email, first_name, insight_gems, created_at, updated_at, is_email_verified, email_verified_at, kit_state, referral_code, kit_subscriber_id').order('created_at', { ascending: false }),
-                fetchExperimentsWithStats(openExperimentId)
-            ]);
-
-            if (profilesResult.error) {
-                throw new Error(`Failed to fetch user profiles: ${profilesResult.error.message}`);
-            }
-            userProfiles = profilesResult.data || [];
-            experiments = experimentsResult || [];
-
-        } catch (e: unknown) {
-            if (e instanceof Error) {
-                pageError = e.message;
-                console.error("Dashboard data loading error:", e);
-            } else {
-                pageError = 'An unknown error occurred while loading dashboard data.';
-                console.error("An unknown error occurred:", e);
-            }
-        }
-    }
+// Fetch data on GET requests or after POST redirect
+if (Astro.request.method === 'GET') {
+  const { data: { session: currentSession } } = await supabase.auth.getSession();
+  session = currentSession;
+
+  const authMessage = Astro.cookies.get('auth_message');
+  if (authMessage) {
+    generalMessage = authMessage.value;
+    Astro.cookies.delete('auth_message', { path: '/' });
+  }
+
+  if (session) {
+    try {
+      const { data, error: profileError } = await supabase
+        .from('user_profiles')
+        .select('id, email, created_at, updated_at'); // Removed last_sign_in_at
+      if (profileError) throw profileError;
+      // eslint-disable-next-line @typescript-eslint/no-unused-vars
+      _userProfiles = data;
+    } catch (e: unknown) {
+      if (e instanceof Error) {
+        pageError = e.message;
+      } else {
+        pageError = 'Failed to fetch user profiles due to an unexpected error.';
+      }
+      console.error('Fetch user profiles error:', e);
+    }
+
+    // Fetch experiments only when authenticated
+    try {
+      const openExperimentId = new URL(Astro.request.url).searchParams.get('openExperiment');
+      experiments = await fetchExperimentsWithStats(openExperimentId);
+    } catch (e: unknown) {
+      if (e instanceof Error) {
+        abTestError = e.message;
+      } else {
+        abTestError = 'Failed to fetch experiments due to an unexpected error.';
+      }
+      console.error('Fetch experiments error:', e);
+    }
+  }
 }
+
 ---
-
-<<<<<<< HEAD
+<Layout metadata={metadata}>
+  <div class="container mx-auto px-4 py-8 max-w-4xl">
+    <div class="flex justify-between items-center mb-6">
+      <h1 class="text-3xl font-bold text-slate-800 dark:text-white">Admin Dashboard</h1>
+      {session && (
+        <div class="flex items-center">
+          <p class="text-sm text-slate-600 dark:text-slate-300 mr-3">
+            Logged in as: <span class="font-semibold">{session.user.email}</span>
+          </p>
+          <form method="POST" action={Astro.url.pathname + '#user-profiles-panel'}> 
+            <input type="hidden" name="_action" value="logout" />
+            <button 
+              type="submit" 
+              class="px-4 py-2 text-sm font-medium tracking-wide text-white capitalize transition-colors duration-200 transform bg-red-500 rounded-md hover:bg-red-600 focus:outline-none focus:ring focus:ring-red-300 focus:ring-opacity-80"
+            >
+              Logout
+            </button>
+          </form>
+        </div>
+      )}
+    </div>
+
+    {/* Global Error Display - for errors not specific to a tab component, or general page errors */}
+    {pageError && (
+      <div class="mb-6 p-4 bg-red-100 dark:bg-red-800/30 border border-red-400 dark:border-red-600 text-red-700 dark:text-red-300 rounded-lg shadow-sm" role="alert">
+        <p class="font-bold text-lg">Error:</p>
+        <p>{pageError}</p>
+      </div>
+    )}
+    {/* General Message Display - for login/logout success etc */}
+    {generalMessage && (
+      <div class="mb-6 p-4 bg-green-100 dark:bg-green-800/30 border border-green-400 dark:border-green-600 text-green-700 dark:text-green-300 rounded-lg shadow-sm" role="alert">
+        <p>{generalMessage}</p>
+      </div>
+    )}
+
     {/* Show tabs only when authenticated */}
     {session && (
       <div class="mb-8">
@@ -276,24 +451,101 @@
             <h2 class="text-2xl font-bold text-slate-800 dark:text-white mb-2">Analytics Overview</h2>
             <p class="text-slate-600 dark:text-slate-400">Comprehensive insights into your A/B testing performance and user engagement.</p>
           </div>
-=======
-<Layout {metadata}>
-	<main class="px-4 py-8 mx-auto max-w-7xl">
-        <h1 class="text-4xl font-bold mb-2 text-slate-900 dark:text-white">Admin Dashboard</h1>
-        <p class="text-lg text-slate-600 dark:text-slate-400 mb-8">Welcome, {session ? session.user.email : 'Admin'}.</p>
->>>>>>> acf7ca04
-
-        {generalMessage && (
-            <div class="p-4 mb-6 text-sm text-green-700 bg-green-100 rounded-lg dark:bg-green-200 dark:text-green-800" role="alert">
-                {generalMessage}
-            </div>
-        )}
-
-        {pageError && (
-             <div class="p-4 mb-6 text-sm text-red-700 bg-red-100 rounded-lg dark:bg-red-200 dark:text-red-800" role="alert">
-                <span class="font-medium">Error:</span> {pageError}
-            </div>
-<<<<<<< HEAD
+
+          <div id="analytics-loading" class="text-center py-8">
+            <div class="inline-block animate-spin rounded-full h-8 w-8 border-b-2 border-blue-600"></div>
+            <p class="mt-2 text-slate-600 dark:text-slate-400">Loading analytics data...</p>
+          </div>
+
+          <div id="analytics-error" class="hidden mb-6 p-4 bg-red-100 dark:bg-red-800/30 border border-red-400 dark:border-red-600 text-red-700 dark:text-red-300 rounded-lg">
+            <p class="font-bold">Error loading analytics:</p>
+            <p id="analytics-error-message"></p>
+          </div>
+
+          <div id="analytics-content" class="hidden space-y-6">
+            <!-- Performance Overview Card -->
+            <div class="bg-gradient-to-br from-blue-500 to-blue-600 rounded-xl p-6 text-white shadow-lg">
+              <div class="flex items-center justify-between mb-4">
+                <h3 class="text-lg font-semibold">Performance Overview</h3>
+                <svg class="w-6 h-6 opacity-80" fill="none" stroke="currentColor" viewBox="0 0 24 24">
+                  <path stroke-linecap="round" stroke-linejoin="round" stroke-width="2" d="M9 19v-6a2 2 0 00-2-2H5a2 2 0 00-2 2v6a2 2 0 002 2h2a2 2 0 002-2zm0 0V9a2 2 0 012-2h2a2 2 0 012 2v10m-6 0a2 2 0 002 2h2a2 2 0 002-2m0 0V5a2 2 0 012-2h2a2 2 0 012 2v14a2 2 0 01-2 2h-2a2 2 0 01-2-2z"></path>
+                </svg>
+              </div>
+              <div class="space-y-2">
+                <div class="flex justify-between">
+                  <span class="opacity-90">Total Impressions:</span>
+                  <span id="total-impressions" class="font-bold">-</span>
+                </div>
+                <div class="flex justify-between">
+                  <span class="opacity-90">Total Conversions:</span>
+                  <span id="total-conversions" class="font-bold">-</span>
+                </div>
+                <div class="flex justify-between">
+                  <span class="opacity-90">Conversion Rate:</span>
+                  <span id="conversion-rate" class="font-bold">-</span>
+                </div>
+                <div class="flex justify-between">
+                  <span class="opacity-90">Avg. Time on Page:</span>
+                  <span id="avg-time-on-page" class="font-bold">-</span>
+                </div>
+              </div>
+            </div>
+
+            <!-- Geographic Insights Card -->
+            <div class="bg-gradient-to-br from-green-500 to-green-600 rounded-xl p-6 text-white shadow-lg">
+              <div class="flex items-center justify-between mb-4">
+                <h3 class="text-lg font-semibold">Geographic Insights</h3>
+                <svg class="w-6 h-6 opacity-80" fill="none" stroke="currentColor" viewBox="0 0 24 24">
+                  <path stroke-linecap="round" stroke-linejoin="round" stroke-width="2" d="M3.055 11H5a2 2 0 012 2v1a2 2 0 002 2 2 2 0 012 2v2.945M8 3.935V5.5A2.5 2.5 0 0010.5 8h.5a2 2 0 012 2 2 2 0 104 0 2 2 0 012-2h1.064M15 20.488V18a2 2 0 012-2h3.064M21 12a9 9 0 11-18 0 9 9 0 0118 0z"></path>
+                </svg>
+              </div>
+              <div class="space-y-2">
+                <div class="flex justify-between">
+                  <span class="opacity-90">Top Country:</span>
+                  <span id="top-country" class="font-bold">-</span>
+                </div>
+                <div class="flex justify-between">
+                  <span class="opacity-90">Country Count:</span>
+                  <span id="country-count" class="font-bold">-</span>
+                </div>
+                <div class="flex justify-between">
+                  <span class="opacity-90">Best Converting:</span>
+                  <span id="best-converting-country" class="font-bold">-</span>
+                </div>
+                <div class="flex justify-between">
+                  <span class="opacity-90">Best Rate:</span>
+                  <span id="best-converting-rate" class="font-bold">-</span>
+                </div>
+              </div>
+            </div>
+
+            <!-- Device & Browser Card -->
+            <div class="bg-gradient-to-br from-purple-500 to-purple-600 rounded-xl p-6 text-white shadow-lg">
+              <div class="flex items-center justify-between mb-4">
+                <h3 class="text-lg font-semibold">Device & Browser</h3>
+                <svg class="w-6 h-6 opacity-80" fill="none" stroke="currentColor" viewBox="0 0 24 24">
+                  <path stroke-linecap="round" stroke-linejoin="round" stroke-width="2" d="M12 18h.01M8 21h8a2 2 0 002-2V5a2 2 0 00-2-2H8a2 2 0 00-2 2v14a2 2 0 002 2z"></path>
+                </svg>
+              </div>
+              <div class="space-y-2">
+                <div class="flex justify-between">
+                  <span class="opacity-90">Top Device:</span>
+                  <span id="top-device" class="font-bold">-</span>
+                </div>
+                <div class="flex justify-between">
+                  <span class="opacity-90">Top Browser:</span>
+                  <span id="top-browser" class="font-bold">-</span>
+                </div>
+                <div class="flex justify-between">
+                  <span class="opacity-90">Mobile %:</span>
+                  <span id="mobile-percentage" class="font-bold">-</span>
+                </div>
+                <div class="flex justify-between">
+                  <span class="opacity-90">Platform Diversity:</span>
+                  <span id="platform-diversity" class="font-bold text-blue-200">Good</span>
+                </div>
+              </div>
+            </div>
 
             <!-- Engagement Metrics Card -->
             <div class="bg-gradient-to-br from-orange-500 to-orange-600 rounded-xl p-6 text-white shadow-lg">
@@ -818,54 +1070,36 @@
                   </table>
                 </div>
               </div>
-=======
-        )}
-
-        {!session ? (
-            <div class="max-w-md mx-auto mt-10">
-                <form method="POST" class="bg-white dark:bg-slate-800 shadow-xl rounded-lg p-8">
-                    <h2 class="text-2xl font-bold text-center mb-6 text-slate-800 dark:text-white">Admin Login</h2>
-                    <input type="hidden" name="_action" value="login" />
-                    <div class="mb-4">
-                        <label for="email" class="block text-slate-700 dark:text-slate-300 mb-2">Email</label>
-                        <input type="email" id="email" name="email" required class="w-full px-4 py-2 border rounded-lg focus:outline-none focus:ring-2 focus:ring-blue-500 dark:bg-slate-700 dark:border-slate-600 dark:text-white" />
+            </div>
+
+            <!-- User Behavior Patterns -->
+            <div class="bg-white dark:bg-slate-800 rounded-xl p-6 shadow-lg">
+              <h3 class="text-xl font-bold text-slate-800 dark:text-white mb-4">User Behavior Patterns</h3>
+              
+              <div class="grid grid-cols-1 md:grid-cols-3 gap-6">
+                <div>
+                  <h4 class="font-semibold text-slate-700 dark:text-slate-300 mb-3">New vs Returning Users</h4>
+                  <div class="space-y-3">
+                    <div class="p-3 bg-slate-50 dark:bg-slate-700 rounded-lg">
+                      <div class="flex justify-between">
+                        <span class="font-medium">New Users:</span>
+                        <span id="new-users-count" class="font-bold">-</span>
+                      </div>
+                      <div class="text-sm text-slate-600 dark:text-slate-400">
+                        Engagement: <span id="new-users-engagement">-</span>% | Conv: <span id="new-users-conversion">-</span>%
+                      </div>
                     </div>
-                    <div class="mb-6">
-                        <label for="password" class="block text-slate-700 dark:text-slate-300 mb-2">Password</label>
-                        <input type="password" id="password" name="password" required class="w-full px-4 py-2 border rounded-lg focus:outline-none focus:ring-2 focus:ring-blue-500 dark:bg-slate-700 dark:border-slate-600 dark:text-white" />
+                    <div class="p-3 bg-slate-50 dark:bg-slate-700 rounded-lg">
+                      <div class="flex justify-between">
+                        <span class="font-medium">Returning Users:</span>
+                        <span id="returning-users-count" class="font-bold">-</span>
+                      </div>
+                      <div class="text-sm text-slate-600 dark:text-slate-400">
+                        Engagement: <span id="returning-users-engagement">-</span>% | Conv: <span id="returning-users-conversion">-</span>%
+                      </div>
                     </div>
-                    <button type="submit" class="w-full bg-blue-600 hover:bg-blue-700 text-white font-bold py-2 px-4 rounded-lg transition-colors">Log In</button>
-                </form>
->>>>>>> acf7ca04
-            </div>
-        ) : (
-            <>
-                <div class="flex justify-end mb-6">
-                    <form method="POST">
-                        <input type="hidden" name="_action" value="logout" />
-                        <button type="submit" class="bg-red-600 hover:bg-red-700 text-white font-bold py-2 px-4 rounded-lg transition-colors">Logout</button>
-                    </form>
-                </div>
-
-                <div id="dashboard-tabs" class="mb-4 border-b border-gray-200 dark:border-gray-700">
-                    <ul class="flex flex-wrap -mb-px text-sm font-medium text-center" role="tablist">
-                        <li class="mr-2" role="presentation">
-                            <button class="inline-block p-4 border-b-2 rounded-t-lg" type="button" role="tab" aria-controls="users-panel" aria-selected="false">Users</button>
-                        </li>
-                        <li class="mr-2" role="presentation">
-                            <button class="inline-block p-4 border-b-2 rounded-t-lg" type="button" role="tab" aria-controls="ab-testing-panel" aria-selected="false">A/B Testing</button>
-                        </li>
-                    </ul>
-                </div>
-                <div id="dashboard-tab-content">
-                    <div id="users-panel" class="tab-panel" role="tabpanel">
-                        <UserProfileManager userProfiles={userProfiles} />
-                    </div>
-                    <div id="ab-testing-panel" class="tab-panel hidden" role="tabpanel">
-                        <ABTestManager experiments={experiments} error={abTestError} />
-                    </div>
-                </div>
-<<<<<<< HEAD
+                  </div>
+                </div>
                 
                 <div>
                   <h4 class="font-semibold text-slate-700 dark:text-slate-300 mb-3">Session Frequency</h4>
@@ -1002,45 +1236,240 @@
             if (currentUrl.searchParams.has('openExperiment')) {
                 currentUrl.searchParams.delete('openExperiment');
                 window.history.replaceState({ path: currentUrl.href }, '', currentUrl.pathname + currentUrl.search + currentUrl.hash);
-=======
-            </>
-        )}
-	</main>
-    <script>
-        document.addEventListener('DOMContentLoaded', () => {
-            const tabsContainer = document.getElementById('dashboard-tabs');
-            if (!tabsContainer) return;
-
-            const tabs = tabsContainer.querySelectorAll<HTMLButtonElement>('[role="tab"]');
-            const tabPanels = document.getElementById('dashboard-tab-content')?.querySelectorAll<HTMLElement>('.tab-panel');
-
-            function switchTab(targetTab: HTMLButtonElement) {
-                tabs.forEach(tab => {
-                    const isSelected = tab === targetTab;
-                    tab.setAttribute('aria-selected', String(isSelected));
-                    tab.classList.toggle('border-blue-600', isSelected);
-                    tab.classList.toggle('text-blue-600', isSelected);
-                    tab.classList.toggle('border-transparent', !isSelected);
-                    tab.classList.toggle('hover:text-gray-600', !isSelected);
-                    tab.classList.toggle('hover:border-gray-300', !isSelected);
-                });
-
-                tabPanels?.forEach(panel => {
-                    const isHidden = panel.id !== targetTab.getAttribute('aria-controls');
-                    panel.classList.toggle('hidden', isHidden);
-                });
-
-                const newUrl = new URL(window.location.href);
-                newUrl.hash = targetTab.getAttribute('aria-controls') || '';
-                history.pushState(null, '', newUrl.toString());
->>>>>>> acf7ca04
             }
-
-            tabs.forEach(tab => {
-                tab.addEventListener('click', (e) => switchTab(e.currentTarget as HTMLButtonElement));
-            });
-
-<<<<<<< HEAD
+        }
+      });
+    });
+
+    // Set the active tab
+    setActiveTab(initialTabId);
+    
+    console.log(`Tab initialization complete. Active tab: ${initialTabId}`);
+  }
+
+  // Analytics functionality
+  async function loadAnalytics() {
+    const loadingEl = document.getElementById('analytics-loading');
+    const errorEl = document.getElementById('analytics-error');
+    const contentEl = document.getElementById('analytics-content');
+    const errorMessageEl = document.getElementById('analytics-error-message');
+
+    if (!loadingEl || !errorEl || !contentEl || !errorMessageEl) {
+      console.error('Analytics UI elements not found');
+      return;
+    }
+
+    try {
+      // Show loading, hide others
+      loadingEl.classList.remove('hidden');
+      errorEl.classList.add('hidden');
+      contentEl.classList.add('hidden');
+
+      console.log('Fetching analytics data...');
+      const response = await fetch('/api/analytics');
+      
+      if (!response.ok) {
+        throw new Error(`Analytics API error: ${response.status} ${response.statusText}`);
+      }
+
+      const data = await response.json();
+      console.log('Analytics data received:', data);
+
+      // Update Performance Overview
+      const totalImpressionsEl = document.getElementById('total-impressions');
+      const totalConversionsEl = document.getElementById('total-conversions');
+      const conversionRateEl = document.getElementById('conversion-rate');
+      const avgTimeOnPageEl = document.getElementById('avg-time-on-page');
+      
+      if (totalImpressionsEl) totalImpressionsEl.textContent = data.performance.totalImpressions.toLocaleString();
+      if (totalConversionsEl) totalConversionsEl.textContent = data.performance.totalConversions.toLocaleString();
+      if (conversionRateEl) conversionRateEl.textContent = `${data.performance.conversionRate}%`;
+      if (avgTimeOnPageEl) avgTimeOnPageEl.textContent = `${data.performance.avgTimeOnPage}s`;
+
+      // Update Geographic Insights
+      const topCountryEl = document.getElementById('top-country');
+      const countryCountEl = document.getElementById('country-count');
+      const bestConvertingCountryEl = document.getElementById('best-converting-country');
+      const bestConvertingRateEl = document.getElementById('best-converting-rate');
+      
+      if (topCountryEl) topCountryEl.textContent = data.geographic.topCountry;
+      if (countryCountEl) countryCountEl.textContent = data.geographic.countryCount.toString();
+      if (bestConvertingCountryEl) bestConvertingCountryEl.textContent = data.geographic.bestConvertingCountry;
+      if (bestConvertingRateEl) bestConvertingRateEl.textContent = `${data.geographic.bestConvertingRate}%`;
+
+      // Update Device & Browser
+      const topDeviceEl = document.getElementById('top-device');
+      const topBrowserEl = document.getElementById('top-browser');
+      const mobilePercentageEl = document.getElementById('mobile-percentage');
+      
+      if (topDeviceEl) topDeviceEl.textContent = data.device.topDevice;
+      if (topBrowserEl) topBrowserEl.textContent = data.device.topBrowser;
+      if (mobilePercentageEl) mobilePercentageEl.textContent = `${data.device.mobilePercentage}%`;
+
+      // Update Engagement Metrics
+      const avgScrollDepthEl = document.getElementById('avg-scroll-depth');
+      const bounceRateEl = document.getElementById('bounce-rate');
+      const returnVisitorsEl = document.getElementById('return-visitors');
+      
+      if (avgScrollDepthEl) avgScrollDepthEl.textContent = `${data.engagement.avgScrollDepth}%`;
+      if (bounceRateEl) bounceRateEl.textContent = `${data.engagement.bounceRate}%`;
+      if (returnVisitorsEl) returnVisitorsEl.textContent = data.engagement.returnVisitors.toString();
+
+      // Update Campaign Tracking
+      const topUtmSourceEl = document.getElementById('top-utm-source');
+      const topUtmCampaignEl = document.getElementById('top-utm-campaign');
+      const directTrafficPercentageEl = document.getElementById('direct-traffic-percentage');
+      
+      if (topUtmSourceEl) topUtmSourceEl.textContent = data.campaign.topUtmSource;
+      if (topUtmCampaignEl) topUtmCampaignEl.textContent = data.campaign.topUtmCampaign;
+      if (directTrafficPercentageEl) directTrafficPercentageEl.textContent = `${data.campaign.directTrafficPercentage}%`;
+
+      // Update Statistical Significance
+      const confidenceLevelEl = document.getElementById('confidence-level');
+      const sampleSizeEl = document.getElementById('sample-size');
+      const isSignificantEl = document.getElementById('is-significant');
+      
+      if (confidenceLevelEl) confidenceLevelEl.textContent = `${Math.round(data.statistical.confidenceLevel * 100)}%`;
+      if (sampleSizeEl) sampleSizeEl.textContent = data.statistical.sampleSize.toLocaleString();
+      if (isSignificantEl) isSignificantEl.textContent = data.statistical.isSignificant ? 'Yes' : 'No';
+
+      // Color-code some metrics
+      if (conversionRateEl) {
+        if (data.performance.conversionRate > 5) {
+          conversionRateEl.classList.add('text-green-200');
+        } else if (data.performance.conversionRate < 2) {
+          conversionRateEl.classList.add('text-red-200');
+        }
+      }
+
+      if (bounceRateEl) {
+        if (data.engagement.bounceRate < 30) {
+          bounceRateEl.classList.add('text-green-200');
+        } else if (data.engagement.bounceRate > 70) {
+          bounceRateEl.classList.add('text-red-200');
+        }
+      }
+
+      if (isSignificantEl) {
+        if (data.statistical.isSignificant) {
+          isSignificantEl.classList.add('text-green-200');
+        } else {
+          isSignificantEl.classList.add('text-red-200');
+        }
+      }
+
+      // Show content, hide loading
+      loadingEl.classList.add('hidden');
+      contentEl.classList.remove('hidden');
+
+    } catch (error) {
+      console.error('Error loading analytics:', error);
+      
+      // Show error, hide loading
+      loadingEl.classList.add('hidden');
+      errorEl.classList.remove('hidden');
+      errorMessageEl.textContent = error.message || 'Failed to load analytics data';
+    }
+  }
+
+  // Campaign Performance functionality
+  async function loadCampaignPerformance() {
+    const loadingEl = document.getElementById('campaign-loading');
+    const errorEl = document.getElementById('campaign-error');
+    const contentEl = document.getElementById('campaign-content');
+    const errorMessageEl = document.getElementById('campaign-error-message');
+
+    if (!loadingEl || !errorEl || !contentEl || !errorMessageEl) {
+      console.error('Campaign performance UI elements not found');
+      return;
+    }
+
+    try {
+      // Show loading, hide others
+      loadingEl.classList.remove('hidden');
+      errorEl.classList.add('hidden');
+      contentEl.classList.add('hidden');
+
+      console.log('Fetching campaign performance data...');
+      const response = await fetch('/api/campaign-performance');
+      
+      if (!response.ok) {
+        throw new Error(`Campaign Performance API error: ${response.status} ${response.statusText}`);
+      }
+
+      const data = await response.json();
+      console.log('Campaign performance data received:', data);
+
+      // Update Attribution Summary
+      const totalAttributedConversionsEl = document.getElementById('total-attributed-conversions');
+      const directConversionsEl = document.getElementById('direct-conversions');
+      const organicConversionsEl = document.getElementById('organic-conversions');
+      const paidConversionsEl = document.getElementById('paid-conversions');
+      const socialConversionsEl = document.getElementById('social-conversions');
+      const emailConversionsEl = document.getElementById('email-conversions');
+      const referralConversionsEl = document.getElementById('referral-conversions');
+      
+      if (totalAttributedConversionsEl) totalAttributedConversionsEl.textContent = data.attributionSummary.totalAttributedConversions.toString();
+      if (directConversionsEl) directConversionsEl.textContent = data.attributionSummary.directConversions.toString();
+      if (organicConversionsEl) organicConversionsEl.textContent = data.attributionSummary.organicConversions.toString();
+      if (paidConversionsEl) paidConversionsEl.textContent = data.attributionSummary.paidConversions.toString();
+      if (socialConversionsEl) socialConversionsEl.textContent = data.attributionSummary.socialConversions.toString();
+      if (emailConversionsEl) emailConversionsEl.textContent = data.attributionSummary.emailConversions.toString();
+      if (referralConversionsEl) referralConversionsEl.textContent = data.attributionSummary.referralConversions.toString();
+
+      // Update Sources Table
+      const sourcesTable = document.getElementById('sources-table');
+      if (sourcesTable) {
+        sourcesTable.innerHTML = data.sources.map(source => `
+          <div class="flex justify-between items-center p-3 bg-slate-50 dark:bg-slate-700 rounded-lg">
+            <div>
+              <div class="font-semibold text-slate-800 dark:text-white">${source.source}</div>
+              <div class="text-sm text-slate-600 dark:text-slate-400">ROI: $${source.roi}</div>
+            </div>
+            <div class="text-right">
+              <div class="font-semibold text-slate-800 dark:text-white">${source.conversions}/${source.impressions}</div>
+              <div class="text-sm ${source.conversionRate > 3 ? 'text-green-600' : source.conversionRate < 1 ? 'text-red-600' : 'text-slate-600'}">${source.conversionRate}%</div>
+            </div>
+          </div>
+        `).join('');
+      }
+
+      // Update Mediums Table
+      const mediumsTable = document.getElementById('mediums-table');
+      if (mediumsTable) {
+        mediumsTable.innerHTML = data.mediums.map(medium => `
+          <div class="flex justify-between items-center p-3 bg-slate-50 dark:bg-slate-700 rounded-lg">
+            <div>
+              <div class="font-semibold text-slate-800 dark:text-white">${medium.medium}</div>
+              <div class="text-sm text-slate-600 dark:text-slate-400">Avg Time: ${medium.averageTimeOnPage}s</div>
+            </div>
+            <div class="text-right">
+              <div class="font-semibold text-slate-800 dark:text-white">${medium.conversions}/${medium.impressions}</div>
+              <div class="text-sm ${medium.conversionRate > 3 ? 'text-green-600' : medium.conversionRate < 1 ? 'text-red-600' : 'text-slate-600'}">${medium.conversionRate}%</div>
+            </div>
+          </div>
+        `).join('');
+      }
+
+      // Update Funnel Analysis
+      const overallFunnelRateEl = document.getElementById('overall-funnel-rate');
+      const biggestDropoffEl = document.getElementById('biggest-dropoff');
+      
+      if (overallFunnelRateEl) overallFunnelRateEl.textContent = `${data.funnelAnalysis.overallFunnelConversionRate}%`;
+      if (biggestDropoffEl) biggestDropoffEl.textContent = data.funnelAnalysis.biggestDropOff;
+
+      const funnelStages = document.getElementById('funnel-stages');
+      if (funnelStages) {
+        funnelStages.innerHTML = data.funnelAnalysis.stages.map(stage => `
+          <div class="text-center p-4 bg-slate-50 dark:bg-slate-700 rounded-lg">
+            <div class="text-2xl font-bold text-slate-800 dark:text-white">${stage.users.toLocaleString()}</div>
+            <div class="text-sm font-semibold text-slate-600 dark:text-slate-400">${stage.stage}</div>
+            <div class="text-xs text-slate-500 dark:text-slate-500">${stage.conversionRate.toFixed(1)}% rate</div>
+            ${stage.dropOffRate > 0 ? `<div class="text-xs text-red-500">${stage.dropOffRate.toFixed(1)}% drop-off</div>` : ''}
+          </div>
+        `).join('');
+      }
+
       // Update Campaigns Table
       const campaignsTable = document.getElementById('campaigns-table');
       if (campaignsTable) {
@@ -1445,7 +1874,7 @@
       kit_status_color: string;
       db_status: string;
       db_status_color: string;
-      created_at: string | null;
+      created_at: string;
       last_seen: string | null;
     }>;
   }
@@ -1478,7 +1907,7 @@
               ${user.db_status || 'N/A'}
             </span>
         </td>
-        <td class="py-2 px-2 text-slate-600 dark:text-slate-400">${user.created_at ? new Date(user.created_at).toLocaleDateString() : 'N/A'}</td>
+        <td class="py-2 px-2 text-slate-600 dark:text-slate-400">${new Date(user.created_at).toLocaleDateString()}</td>
         <td class="py-2 px-2 text-slate-600 dark:text-slate-400">${user.last_seen ? new Date(user.last_seen).toLocaleDateString() : 'N/A'}</td>
       </tr>
     `).join('');
@@ -1538,12 +1967,9 @@
       renderUsersTable(filterDropdown.value);
 
       // Add event listener to filter dropdown
-      filterDropdown.addEventListener('change', (e) => {
-        const target = e.target as HTMLSelectElement;
-        if (target) {
-          renderUsersTable(target.value);
-        }
-      });
+      filterDropdown.onchange = (e) => {
+        renderUsersTable((e.target as HTMLSelectElement).value);
+      };
 
       // Show content, hide loading
       loadingEl.classList.add('hidden');
@@ -1559,18 +1985,4 @@
     }
   }
 
-</script> 
-=======
-            // Initialize tabs based on URL hash or default to first tab
-            const initialTabId = window.location.hash.substring(1);
-            let initialTab = document.querySelector<HTMLButtonElement>(`[role="tab"][aria-controls="${initialTabId}"]`);
-            if (!initialTab) {
-                initialTab = tabs[0];
-            }
-            if (initialTab) {
-                switchTab(initialTab);
-            }
-        });
-    </script>
-</Layout> 
->>>>>>> acf7ca04
+</script> 